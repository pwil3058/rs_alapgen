use std::{fmt, fs::File, io::Read};

use lalr1plus;
use lexan;

use crate::{
    grammar::ParserSpecification,
    symbols::Associativity,
};

#[derive(Debug, Clone, Copy, PartialOrd, Ord, PartialEq, Eq)]
pub enum AATerminal {
    AAEND,
    REGEX,
    LITERAL,
    TOKEN,
    LEFT,
    RIGHT,
    NONASSOC,
    PRECEDENCE,
    SKIP,
    ERROR,
    INJECT,
    NEWSECTION,
    COLON,
    VBAR,
    DOT,
    IDENT,
    PREDICATE,
    ACTION,
    RUSTCODE,
}

impl fmt::Display for AATerminal {
    fn fmt(&self, f: &mut fmt::Formatter) -> fmt::Result {
        use AATerminal::*;
        match self {
            AAEND => write!(f, "AAEND"),
            REGEX => write!(f, "REGEX"),
            LITERAL => write!(f, "LITERAL"),
            TOKEN => write!(f, "%token"),
            LEFT => write!(f, "%left"),
            RIGHT => write!(f, "%right"),
            NONASSOC => write!(f, "%nonassoc"),
            PRECEDENCE => write!(f, "%prec"),
            SKIP => write!(f, "%skip"),
            ERROR => write!(f, "%error"),
            INJECT => write!(f, "%inject"),
            NEWSECTION => write!(f, "%%"),
            COLON => write!(f, ":"),
            VBAR => write!(f, "|"),
            DOT => write!(f, "."),
            IDENT => write!(f, "IDENT"),
            PREDICATE => write!(f, "PREDICATE"),
            ACTION => write!(f, "ACTION"),
            RUSTCODE => write!(f, "RUSTCODE"),
        }
    }
}

lazy_static! {
    static ref AALEXAN: lexan::LexicalAnalyzer<AATerminal> = {
        use AATerminal::*;
        lexan::LexicalAnalyzer::new(
            &[
                (TOKEN, "%token"),
                (LEFT, "%left"),
                (RIGHT, "%right"),
                (NONASSOC, "%nonassoc"),
                (PRECEDENCE, "%prec"),
                (SKIP, "%skip"),
                (ERROR, "%error"),
                (INJECT, "%inject"),
                (NEWSECTION, "%%"),
                (COLON, ":"),
                (VBAR, "|"),
                (DOT, "."),
            ],
            &[
                (REGEX, r###"(\(.+\)(?=\s))"###),
                (LITERAL, r###"("(\\"|[^"\t\r\n\v\f])*")"###),
                (IDENT, r###"([a-zA-Z]+[a-zA-Z0-9_]*)"###),
                (PREDICATE, r###"(\?\((.|[\n\r])*?\?\))"###),
                (ACTION, r###"(!\{(.|[\n\r])*?!\})"###),
                (RUSTCODE, r###"(%\{(.|[\n\r])*?%\})"###),
            ],
            &[
                r###"(/\*(.|[\n\r])*?\*/)"###,
                r###"(//[^\n\r]*)"###,
                r###"(\s+)"###,
            ],
            AAEND,
        )
    };
}

#[derive(Debug, Clone, Copy, PartialOrd, Ord, PartialEq, Eq)]
pub enum AANonTerminal {
    Specification,
    Preamble,
    Definitions,
    ProductionRules,
    OInjection,
    Injection,
    InjectionHead,
    TokenDefinitions,
    SkipDefinitions,
    PrecedenceDefinitions,
    TokenDefinition,
    NewTokenName,
    Pattern,
    SkipDefinition,
    PrecedenceDefinition,
    TagList,
    Tag,
    ProductionGroup,
    ProductionGroupHead,
    ProductionTailList,
    ProductionTail,
    Action,
    Predicate,
    SymbolList,
    TaggedPrecedence,
    Symbol,
}

impl fmt::Display for AANonTerminal {
    fn fmt(&self, f: &mut fmt::Formatter) -> fmt::Result {
        use AANonTerminal::*;
        match self {
            Specification => write!(f, "Specification"),
            Preamble => write!(f, "Preamble"),
            Definitions => write!(f, "Definitions"),
            ProductionRules => write!(f, "ProductionRules"),
            OInjection => write!(f, "OInjection"),
            Injection => write!(f, "Injection"),
            InjectionHead => write!(f, "InjectionHead"),
            TokenDefinitions => write!(f, "TokenDefinitions"),
            SkipDefinitions => write!(f, "SkipDefinitions"),
            PrecedenceDefinitions => write!(f, "PrecedenceDefinitions"),
            TokenDefinition => write!(f, "TokenDefinition"),
            NewTokenName => write!(f, "NewTokenName"),
            Pattern => write!(f, "Pattern"),
            SkipDefinition => write!(f, "SkipDefinition"),
            PrecedenceDefinition => write!(f, "PrecedenceDefinition"),
            TagList => write!(f, "TagList"),
            Tag => write!(f, "Tag"),
            ProductionGroup => write!(f, "ProductionGroup"),
            ProductionGroupHead => write!(f, "ProductionGroupHead"),
            ProductionTailList => write!(f, "ProductionTailList"),
            ProductionTail => write!(f, "ProductionTail"),
            Action => write!(f, "Action"),
            Predicate => write!(f, "Predicate"),
            SymbolList => write!(f, "SymbolList"),
            TaggedPrecedence => write!(f, "TaggedPrecedence"),
            Symbol => write!(f, "Symbol"),
        }
    }
}

#[derive(Debug, Clone)]
pub enum AttributeData {
<<<<<<< HEAD
    Token(lexan::Token<AATerminal>),
    SyntaxError(lexan::Token<AATerminal>, Vec<AATerminal>),
    LexicalError(lexan::Error<AATerminal>),
=======
    Token(String, lexan::Location),
    SymbolList(Vec<String>),
>>>>>>> 22f51bfd
    Default,
}

impl Default for AttributeData {
    fn default() -> Self {
        AttributeData::Default
    }
}

impl AttributeData {
    fn matched_text<'a>(&'a self) -> &'a str {
        match self {
            AttributeData::Token(token) => token.lexeme(),
            AttributeData::SyntaxError(token, _) => token.lexeme(),
            AttributeData::LexicalError(error) => match error {
                lexan::Error::UnexpectedText(text, _) => text,
                lexan::Error::AmbiguousMatches(_, text, _) => text,
                lexan::Error::AdvancedWhenEmpty(_) => "",
            }
            _ => panic!("Wrong attribute variant."),
        }
    }

    fn location<'a>(&'a self) -> &'a lexan::Location {
        match self {
            AttributeData::Token(token) => token.location(),
            AttributeData::SyntaxError(token, _) => token.location(),
            AttributeData::LexicalError(error) => match error {
                lexan::Error::UnexpectedText(_, location) => location,
                lexan::Error::AmbiguousMatches(_, _, location) => location,
                lexan::Error::AdvancedWhenEmpty(location) => location,
            }
             _ => panic!("Wrong attribute variant."),
        }
    }

    fn symbol_list<'a>(&'a self) -> &'a Vec<String> {
        match self {
            AttributeData::SymbolList(list) => list,
            _ => panic!("Wrong attribute variant."),
        }
    }
}

impl From<lexan::Token<AATerminal>> for AttributeData {
    fn from(token: lexan::Token<AATerminal>) -> Self {
        AttributeData::Token(token)
    }
}

impl From<lalr1plus::Error<AATerminal>> for AttributeData {
    fn from(error: lalr1plus::Error<AATerminal>) -> Self {
        match error {
            lalr1plus::Error::LexicalError(error) => AttributeData::LexicalError(error),
            lalr1plus::Error::SyntaxError(token, expected) => AttributeData::SyntaxError(token, expected),
        }
    }
}

type AAAttributeData = AttributeData;

impl lalr1plus::Parser<AATerminal, AANonTerminal, AAAttributeData> for ParserSpecification {
    fn lexical_analyzer(&self) -> &lexan::LexicalAnalyzer<AATerminal> {
        &AALEXAN
    }

    fn viable_error_recovery_states(_tag: &AATerminal) -> Vec<u32> {
        vec![]
    }

    fn error_go_state(state: u32) -> u32 {
        panic!("No error go to state for {}", state)
    }

    fn next_action<'a>(
        &self,
        state: u32,
        aa_attributes: &lalr1plus::ParseStack<AATerminal, AANonTerminal, AAAttributeData>,
        token: &lexan::Token<AATerminal>,
    ) -> lalr1plus::Action<AATerminal> {
        use lalr1plus::Action;
        use AATerminal::*;
        let tag = *token.tag();
        match state {
            0 => match tag {
                INJECT => Action::Shift(4),
                TOKEN => Action::Reduce(6),    // preamble: <empty>
                RUSTCODE => Action::Reduce(2), // oinjection: <empty>
                _ => Action::SyntaxError(vec![TOKEN, INJECT, RUSTCODE]),
            },
            1 => match tag {
                AAEND => Action::Accept,
                _ => Action::SyntaxError(vec![AAEND]),
            },
            2 => match tag {
                INJECT => Action::Shift(4),
                TOKEN => Action::Reduce(2), // oinjection: <empty>
                _ => Action::SyntaxError(vec![TOKEN, INJECT]),
            },
            3 => match tag {
                AAEND | TOKEN | LEFT | RIGHT | NONASSOC | SKIP | INJECT | NEWSECTION | IDENT
                | RUSTCODE => Action::Reduce(3), // oinjection: injection
                _ => Action::SyntaxError(vec![
                    AAEND, TOKEN, LEFT, RIGHT, NONASSOC, SKIP, INJECT, NEWSECTION, IDENT, RUSTCODE,
                ]),
            },
            4 => match tag {
                LITERAL => Action::Shift(10),
                _ => Action::SyntaxError(vec![LITERAL]),
            },
            5 => match tag {
                DOT => Action::Shift(11),
                _ => Action::SyntaxError(vec![DOT]),
            },
            6 => match tag {
                RUSTCODE => Action::Shift(12),
                _ => Action::SyntaxError(vec![RUSTCODE]),
            },
            7 => match tag {
                NEWSECTION => Action::Shift(13),
                _ => Action::SyntaxError(vec![NEWSECTION]),
            },
            8 => match tag {
                INJECT => Action::Shift(4),
                TOKEN => Action::Reduce(2), // oinjection: <empty>
                LEFT | RIGHT | NONASSOC | SKIP | NEWSECTION => Action::Reduce(16), // skip_definitions: <empty>
                _ => Action::SyntaxError(vec![
                    TOKEN, LEFT, RIGHT, NONASSOC, SKIP, INJECT, NEWSECTION,
                ]),
            },
            9 => match tag {
                TOKEN => Action::Shift(17),
                _ => Action::SyntaxError(vec![TOKEN]),
            },
            10 => match tag {
                DOT => Action::Reduce(4), // injection_head: "%inject" LITERAL
                _ => Action::SyntaxError(vec![DOT]),
            },
            11 => match tag {
                AAEND | TOKEN | LEFT | RIGHT | NONASSOC | SKIP | INJECT | NEWSECTION | IDENT
                | RUSTCODE => Action::Reduce(5), // injection: injection_head "."
                _ => Action::SyntaxError(vec![
                    AAEND, TOKEN, LEFT, RIGHT, NONASSOC, SKIP, INJECT, NEWSECTION, IDENT, RUSTCODE,
                ]),
            },
            12 => match tag {
                INJECT => Action::Shift(4),
                TOKEN => Action::Reduce(2), // oinjection: <empty>
                _ => Action::SyntaxError(vec![TOKEN, INJECT]),
            },
            13 => match tag {
                INJECT => Action::Shift(4),
                IDENT => Action::Reduce(2), // oinjection: <empty>
                _ => Action::SyntaxError(vec![INJECT, IDENT]),
            },
            14 => match tag {
                INJECT => Action::Shift(4),
                LEFT | RIGHT | NONASSOC | NEWSECTION => Action::Reduce(19), // precedence_definitions: <empty>
                SKIP => Action::Reduce(2),                                  // oinjection: <empty>
                _ => Action::SyntaxError(vec![LEFT, RIGHT, NONASSOC, SKIP, INJECT, NEWSECTION]),
            },
            15 => match tag {
                TOKEN => Action::Shift(17),
                _ => Action::SyntaxError(vec![TOKEN]),
            },
            16 => match tag {
                TOKEN | LEFT | RIGHT | NONASSOC | SKIP | INJECT | NEWSECTION => Action::Reduce(9), // token_definitions: oinjection token_definition
                _ => Action::SyntaxError(vec![
                    TOKEN, LEFT, RIGHT, NONASSOC, SKIP, INJECT, NEWSECTION,
                ]),
            },
            17 => match tag {
                IDENT => Action::Shift(25),
                _ => Action::SyntaxError(vec![IDENT]),
            },
            18 => match tag {
                TOKEN | INJECT => Action::Reduce(7), // preamble: oinjection RUSTCODE oinjection
                _ => Action::SyntaxError(vec![TOKEN, INJECT]),
            },
            19 => match tag {
                IDENT => Action::Shift(28),
                AAEND => Action::Reduce(1), // specification: preamble definitions "%%" production_rules
                _ => Action::SyntaxError(vec![AAEND, IDENT]),
            },
            20 => match tag {
                IDENT => Action::Shift(28),
                _ => Action::SyntaxError(vec![IDENT]),
            },
            21 => match tag {
                INJECT => Action::Shift(4),
                LEFT | RIGHT | NONASSOC => Action::Reduce(2), // oinjection: <empty>
                NEWSECTION => Action::Reduce(8), // definitions: token_definitions skip_definitions precedence_definitions
                _ => Action::SyntaxError(vec![LEFT, RIGHT, NONASSOC, INJECT, NEWSECTION]),
            },
            22 => match tag {
                SKIP => Action::Shift(32),
                _ => Action::SyntaxError(vec![SKIP]),
            },
            23 => match tag {
                INJECT => Action::Shift(4),
                TOKEN | LEFT | RIGHT | NONASSOC | SKIP | NEWSECTION => Action::Reduce(2), // oinjection: <empty>
                _ => Action::SyntaxError(vec![
                    TOKEN, LEFT, RIGHT, NONASSOC, SKIP, INJECT, NEWSECTION,
                ]),
            },
            24 => match tag {
                REGEX => Action::Shift(35),
                LITERAL => Action::Shift(36),
                _ => Action::SyntaxError(vec![REGEX, LITERAL]),
            },
            25 => match tag {
                REGEX | LITERAL => {
                    if !Self::is_allowable_name(
                        aa_attributes.attribute_n_from_end(2 - 1).matched_text(),
                    ) {
                        Action::Reduce(12) // new_token_name: IDENT ?(  !is_allowable_name($1.matched_text())  ?)
                    } else {
                        Action::Reduce(13) // new_token_name: IDENT
                    }
                }
                _ => Action::SyntaxError(vec![REGEX, LITERAL]),
            },
            26 => match tag {
                INJECT => Action::Shift(4),
                AAEND | IDENT => Action::Reduce(2), // oinjection: <empty>
                _ => Action::SyntaxError(vec![AAEND, INJECT, IDENT]),
            },
            27 => match tag {
                LITERAL => Action::Shift(47),
                ERROR => Action::Shift(48),
                IDENT => Action::Shift(46),
                PREDICATE => Action::Shift(44),
                ACTION => Action::Shift(43),
                VBAR | DOT => Action::Reduce(38), // production_tail: <empty>
                _ => Action::SyntaxError(vec![LITERAL, ERROR, VBAR, DOT, IDENT, PREDICATE, ACTION]),
            },
            28 => match tag {
                COLON => Action::Shift(49),
                _ => Action::SyntaxError(vec![COLON]),
            },
            29 => match tag {
                INJECT => Action::Shift(4),
                AAEND | IDENT => Action::Reduce(2), // oinjection: <empty>
                _ => Action::SyntaxError(vec![AAEND, INJECT, IDENT]),
            },
            30 => match tag {
                LEFT => Action::Shift(52),
                RIGHT => Action::Shift(53),
                NONASSOC => Action::Shift(54),
                _ => Action::SyntaxError(vec![LEFT, RIGHT, NONASSOC]),
            },
            31 => match tag {
                INJECT => Action::Shift(4),
                LEFT | RIGHT | NONASSOC | SKIP | NEWSECTION => Action::Reduce(2), // oinjection: <empty>
                _ => Action::SyntaxError(vec![LEFT, RIGHT, NONASSOC, SKIP, INJECT, NEWSECTION]),
            },
            32 => match tag {
                REGEX => Action::Shift(56),
                _ => Action::SyntaxError(vec![REGEX]),
            },
            33 => match tag {
                TOKEN | LEFT | RIGHT | NONASSOC | SKIP | INJECT | NEWSECTION => Action::Reduce(10), // token_definitions: token_definitions oinjection token_definition oinjection
                _ => Action::SyntaxError(vec![
                    TOKEN, LEFT, RIGHT, NONASSOC, SKIP, INJECT, NEWSECTION,
                ]),
            },
            34 => match tag {
                TOKEN | LEFT | RIGHT | NONASSOC | SKIP | INJECT | NEWSECTION => Action::Reduce(11), // token_definition: "%token" new_token_name pattern
                _ => Action::SyntaxError(vec![
                    TOKEN, LEFT, RIGHT, NONASSOC, SKIP, INJECT, NEWSECTION,
                ]),
            },
            35 => match tag {
                TOKEN | LEFT | RIGHT | NONASSOC | SKIP | INJECT | NEWSECTION => Action::Reduce(14), // pattern: REGEX
                _ => Action::SyntaxError(vec![
                    TOKEN, LEFT, RIGHT, NONASSOC, SKIP, INJECT, NEWSECTION,
                ]),
            },
            36 => match tag {
                TOKEN | LEFT | RIGHT | NONASSOC | SKIP | INJECT | NEWSECTION => Action::Reduce(15), // pattern: LITERAL
                _ => Action::SyntaxError(vec![
                    TOKEN, LEFT, RIGHT, NONASSOC, SKIP, INJECT, NEWSECTION,
                ]),
            },
            37 => match tag {
                AAEND | IDENT => Action::Reduce(31), // production_rules: production_rules production_group oinjection
                _ => Action::SyntaxError(vec![AAEND, IDENT]),
            },
            38 => match tag {
                VBAR => Action::Shift(58),
                DOT => Action::Shift(57),
                _ => Action::SyntaxError(vec![VBAR, DOT]),
            },
            39 => match tag {
                VBAR | DOT => Action::Reduce(36), // production_tail_list: production_tail
                _ => Action::SyntaxError(vec![VBAR, DOT]),
            },
            40 => match tag {
                VBAR | DOT => Action::Reduce(39), // production_tail: action
                _ => Action::SyntaxError(vec![VBAR, DOT]),
            },
            41 => match tag {
                ACTION => Action::Shift(43),
                VBAR | DOT => Action::Reduce(41), // production_tail: predicate
                _ => Action::SyntaxError(vec![VBAR, DOT, ACTION]),
            },
            42 => match tag {
                LITERAL => Action::Shift(47),
                PRECEDENCE => Action::Shift(63),
                ERROR => Action::Shift(48),
                IDENT => Action::Shift(46),
                PREDICATE => Action::Shift(44),
                ACTION => Action::Shift(43),
                VBAR | DOT => Action::Reduce(49), // production_tail: symbol_list
                _ => Action::SyntaxError(vec![
                    LITERAL, PRECEDENCE, ERROR, VBAR, DOT, IDENT, PREDICATE, ACTION,
                ]),
            },
            43 => match tag {
                VBAR | DOT => Action::Reduce(50), // action: ACTION
                _ => Action::SyntaxError(vec![VBAR, DOT]),
            },
            44 => match tag {
                PRECEDENCE | VBAR | DOT | ACTION => Action::Reduce(51), // predicate: PREDICATE
                _ => Action::SyntaxError(vec![PRECEDENCE, VBAR, DOT, ACTION]),
            },
            45 => match tag {
                LITERAL | PRECEDENCE | ERROR | VBAR | DOT | IDENT | PREDICATE | ACTION => {
                    Action::Reduce(54)
                } // symbol_list: symbol
                _ => Action::SyntaxError(vec![
                    LITERAL, PRECEDENCE, ERROR, VBAR, DOT, IDENT, PREDICATE, ACTION,
                ]),
            },
            46 => match tag {
                LITERAL | PRECEDENCE | ERROR | VBAR | DOT | IDENT | PREDICATE | ACTION => {
                    Action::Reduce(56)
                } // symbol: IDENT
                _ => Action::SyntaxError(vec![
                    LITERAL, PRECEDENCE, ERROR, VBAR, DOT, IDENT, PREDICATE, ACTION,
                ]),
            },
            47 => match tag {
                LITERAL | PRECEDENCE | ERROR | VBAR | DOT | IDENT | PREDICATE | ACTION => {
                    Action::Reduce(57)
                } // symbol: LITERAL
                _ => Action::SyntaxError(vec![
                    LITERAL, PRECEDENCE, ERROR, VBAR, DOT, IDENT, PREDICATE, ACTION,
                ]),
            },
            48 => match tag {
                LITERAL | PRECEDENCE | ERROR | VBAR | DOT | IDENT | PREDICATE | ACTION => {
                    Action::Reduce(58)
                } // symbol: "%error"
                _ => Action::SyntaxError(vec![
                    LITERAL, PRECEDENCE, ERROR, VBAR, DOT, IDENT, PREDICATE, ACTION,
                ]),
            },
            49 => match tag {
                LITERAL | ERROR | VBAR | DOT | IDENT | PREDICATE | ACTION => {
                    if self.is_known_token(aa_attributes.attribute_n_from_end(3 - 1).matched_text())
                    {
                        Action::Reduce(33) // production_group_head: IDENT ":" ?(  self.is_known_token($1.matched_text())  ?)
                    } else if self
                        .is_known_tag(aa_attributes.attribute_n_from_end(3 - 1).matched_text())
                    {
                        Action::Reduce(34) // production_group_head: IDENT ":" ?(  self.is_known_tag($1.matched_text())  ?)
                    } else {
                        Action::Reduce(35) // production_group_head: IDENT ":"
                    }
                }
                _ => Action::SyntaxError(vec![LITERAL, ERROR, VBAR, DOT, IDENT, PREDICATE, ACTION]),
            },
            50 => match tag {
                AAEND | IDENT => Action::Reduce(30), // production_rules: oinjection production_group oinjection
                _ => Action::SyntaxError(vec![AAEND, IDENT]),
            },
            51 => match tag {
                INJECT => Action::Shift(4),
                LEFT | RIGHT | NONASSOC | NEWSECTION => Action::Reduce(2), // oinjection: <empty>
                _ => Action::SyntaxError(vec![LEFT, RIGHT, NONASSOC, INJECT, NEWSECTION]),
            },
            52 => match tag {
                LITERAL => Action::Shift(68),
                IDENT => Action::Shift(69),
                _ => Action::SyntaxError(vec![LITERAL, IDENT]),
            },
            53 => match tag {
                LITERAL => Action::Shift(68),
                IDENT => Action::Shift(69),
                _ => Action::SyntaxError(vec![LITERAL, IDENT]),
            },
            54 => match tag {
                LITERAL => Action::Shift(68),
                IDENT => Action::Shift(69),
                _ => Action::SyntaxError(vec![LITERAL, IDENT]),
            },
            55 => match tag {
                LEFT | RIGHT | NONASSOC | SKIP | INJECT | NEWSECTION => Action::Reduce(17), // skip_definitions: skip_definitions oinjection skip_definition oinjection
                _ => Action::SyntaxError(vec![LEFT, RIGHT, NONASSOC, SKIP, INJECT, NEWSECTION]),
            },
            56 => match tag {
                LEFT | RIGHT | NONASSOC | SKIP | INJECT | NEWSECTION => Action::Reduce(18), // skip_definition: "%skip" REGEX
                _ => Action::SyntaxError(vec![LEFT, RIGHT, NONASSOC, SKIP, INJECT, NEWSECTION]),
            },
            57 => match tag {
                AAEND | INJECT | IDENT => Action::Reduce(32), // production_group: production_group_head production_tail_list "."
                _ => Action::SyntaxError(vec![AAEND, INJECT, IDENT]),
            },
            58 => match tag {
                LITERAL => Action::Shift(47),
                ERROR => Action::Shift(48),
                IDENT => Action::Shift(46),
                PREDICATE => Action::Shift(44),
                ACTION => Action::Shift(43),
                VBAR | DOT => Action::Reduce(38), // production_tail: <empty>
                _ => Action::SyntaxError(vec![LITERAL, ERROR, VBAR, DOT, IDENT, PREDICATE, ACTION]),
            },
            59 => match tag {
                VBAR | DOT => Action::Reduce(40), // production_tail: predicate action
                _ => Action::SyntaxError(vec![VBAR, DOT]),
            },
            60 => match tag {
                PRECEDENCE => Action::Shift(63),
                ACTION => Action::Shift(43),
                VBAR | DOT => Action::Reduce(45), // production_tail: symbol_list predicate
                _ => Action::SyntaxError(vec![PRECEDENCE, VBAR, DOT, ACTION]),
            },
            61 => match tag {
                ACTION => Action::Shift(43),
                VBAR | DOT => Action::Reduce(47), // production_tail: symbol_list tagged_precedence
                _ => Action::SyntaxError(vec![VBAR, DOT, ACTION]),
            },
            62 => match tag {
                VBAR | DOT => Action::Reduce(48), // production_tail: symbol_list action
                _ => Action::SyntaxError(vec![VBAR, DOT]),
            },
            63 => match tag {
                LITERAL => Action::Shift(77),
                IDENT => Action::Shift(76),
                _ => Action::SyntaxError(vec![LITERAL, IDENT]),
            },
            64 => match tag {
                LITERAL | PRECEDENCE | ERROR | VBAR | DOT | IDENT | PREDICATE | ACTION => {
                    Action::Reduce(55)
                } // symbol_list: symbol_list symbol
                _ => Action::SyntaxError(vec![
                    LITERAL, PRECEDENCE, ERROR, VBAR, DOT, IDENT, PREDICATE, ACTION,
                ]),
            },
            65 => match tag {
                LEFT | RIGHT | NONASSOC | INJECT | NEWSECTION => Action::Reduce(20), // precedence_definitions: precedence_definitions oinjection precedence_definition oinjection
                _ => Action::SyntaxError(vec![LEFT, RIGHT, NONASSOC, INJECT, NEWSECTION]),
            },
            66 => match tag {
                LITERAL => Action::Shift(68),
                IDENT => Action::Shift(69),
                LEFT | RIGHT | NONASSOC | INJECT | NEWSECTION => Action::Reduce(21), // precedence_definition: "%left" tag_list
                _ => Action::SyntaxError(vec![
                    LITERAL, LEFT, RIGHT, NONASSOC, INJECT, NEWSECTION, IDENT,
                ]),
            },
            67 => match tag {
                LITERAL | LEFT | RIGHT | NONASSOC | INJECT | NEWSECTION | IDENT => {
                    Action::Reduce(24)
                } // tag_list: tag
                _ => Action::SyntaxError(vec![
                    LITERAL, LEFT, RIGHT, NONASSOC, INJECT, NEWSECTION, IDENT,
                ]),
            },
            68 => match tag {
                LITERAL | LEFT | RIGHT | NONASSOC | INJECT | NEWSECTION | IDENT => {
                    Action::Reduce(26)
                } // tag: LITERAL
                _ => Action::SyntaxError(vec![
                    LITERAL, LEFT, RIGHT, NONASSOC, INJECT, NEWSECTION, IDENT,
                ]),
            },
            69 => match tag {
                LITERAL | LEFT | RIGHT | NONASSOC | INJECT | NEWSECTION | IDENT => {
                    if self.is_known_token(aa_attributes.attribute_n_from_end(2 - 1).matched_text())
                    {
                        Action::Reduce(27) // tag: IDENT ?(  self.is_known_token($1.matched_text())  ?)
                    } else if self.is_known_non_terminal(
                        aa_attributes.attribute_n_from_end(2 - 1).matched_text(),
                    ) {
                        Action::Reduce(28) // tag: IDENT ?(  self.is_known_non_terminal($1.matched_text())  ?)
                    } else {
                        Action::Reduce(29) // tag: IDENT
                    }
                }
                _ => Action::SyntaxError(vec![
                    LITERAL, LEFT, RIGHT, NONASSOC, INJECT, NEWSECTION, IDENT,
                ]),
            },
            70 => match tag {
                LITERAL => Action::Shift(68),
                IDENT => Action::Shift(69),
                LEFT | RIGHT | NONASSOC | INJECT | NEWSECTION => Action::Reduce(22), // precedence_definition: "%right" tag_list
                _ => Action::SyntaxError(vec![
                    LITERAL, LEFT, RIGHT, NONASSOC, INJECT, NEWSECTION, IDENT,
                ]),
            },
            71 => match tag {
                LITERAL => Action::Shift(68),
                IDENT => Action::Shift(69),
                LEFT | RIGHT | NONASSOC | INJECT | NEWSECTION => Action::Reduce(23), // precedence_definition: "%nonassoc" tag_list
                _ => Action::SyntaxError(vec![
                    LITERAL, LEFT, RIGHT, NONASSOC, INJECT, NEWSECTION, IDENT,
                ]),
            },
            72 => match tag {
                VBAR | DOT => Action::Reduce(37), // production_tail_list: production_tail_list "|" production_tail
                _ => Action::SyntaxError(vec![VBAR, DOT]),
            },
            73 => match tag {
                ACTION => Action::Shift(43),
                VBAR | DOT => Action::Reduce(43), // production_tail: symbol_list predicate tagged_precedence
                _ => Action::SyntaxError(vec![VBAR, DOT, ACTION]),
            },
            74 => match tag {
                VBAR | DOT => Action::Reduce(44), // production_tail: symbol_list predicate action
                _ => Action::SyntaxError(vec![VBAR, DOT]),
            },
            75 => match tag {
                VBAR | DOT => Action::Reduce(46), // production_tail: symbol_list tagged_precedence action
                _ => Action::SyntaxError(vec![VBAR, DOT]),
            },
            76 => match tag {
                VBAR | DOT | ACTION => Action::Reduce(52), // tagged_precedence: "%prec" IDENT
                _ => Action::SyntaxError(vec![VBAR, DOT, ACTION]),
            },
            77 => match tag {
                VBAR | DOT | ACTION => Action::Reduce(53), // tagged_precedence: "%prec" LITERAL
                _ => Action::SyntaxError(vec![VBAR, DOT, ACTION]),
            },
            78 => match tag {
                LITERAL | LEFT | RIGHT | NONASSOC | INJECT | NEWSECTION | IDENT => {
                    Action::Reduce(25)
                } // tag_list: tag_list tag
                _ => Action::SyntaxError(vec![
                    LITERAL, LEFT, RIGHT, NONASSOC, INJECT, NEWSECTION, IDENT,
                ]),
            },
            79 => match tag {
                VBAR | DOT => Action::Reduce(42), // production_tail: symbol_list predicate tagged_precedence action
                _ => Action::SyntaxError(vec![VBAR, DOT]),
            },

            _ => panic!("{}: invalid parser state.", state),
        }
    }

    fn production_data(production_id: u32) -> (AANonTerminal, usize) {
        match production_id {
            1 => (AANonTerminal::Specification, 5),
            2 => (AANonTerminal::OInjection, 0),
            3 => (AANonTerminal::OInjection, 1),
            4 => (AANonTerminal::InjectionHead, 2),
            5 => (AANonTerminal::Injection, 2),
            6 => (AANonTerminal::Preamble, 0),
            7 => (AANonTerminal::Preamble, 3),
            8 => (AANonTerminal::Definitions, 3),
            9 => (AANonTerminal::TokenDefinitions, 2),
            10 => (AANonTerminal::TokenDefinitions, 4),
            11 => (AANonTerminal::TokenDefinition, 3),
            12 => (AANonTerminal::NewTokenName, 1),
            13 => (AANonTerminal::NewTokenName, 1),
            14 => (AANonTerminal::Pattern, 1),
            15 => (AANonTerminal::Pattern, 1),
            16 => (AANonTerminal::SkipDefinitions, 0),
            17 => (AANonTerminal::SkipDefinitions, 4),
            18 => (AANonTerminal::SkipDefinition, 2),
            19 => (AANonTerminal::PrecedenceDefinitions, 0),
            20 => (AANonTerminal::PrecedenceDefinitions, 4),
            21 => (AANonTerminal::PrecedenceDefinition, 2),
            22 => (AANonTerminal::PrecedenceDefinition, 2),
            23 => (AANonTerminal::PrecedenceDefinition, 2),
            24 => (AANonTerminal::TagList, 1),
            25 => (AANonTerminal::TagList, 2),
            26 => (AANonTerminal::Tag, 1),
            27 => (AANonTerminal::Tag, 1),
            28 => (AANonTerminal::Tag, 1),
            29 => (AANonTerminal::Tag, 1),
            30 => (AANonTerminal::ProductionRules, 3),
            31 => (AANonTerminal::ProductionRules, 3),
            32 => (AANonTerminal::ProductionGroup, 3),
            33 => (AANonTerminal::ProductionGroupHead, 2),
            34 => (AANonTerminal::ProductionGroupHead, 2),
            35 => (AANonTerminal::ProductionGroupHead, 2),
            36 => (AANonTerminal::ProductionTailList, 1),
            37 => (AANonTerminal::ProductionTailList, 3),
            38 => (AANonTerminal::ProductionTail, 0),
            39 => (AANonTerminal::ProductionTail, 1),
            40 => (AANonTerminal::ProductionTail, 2),
            41 => (AANonTerminal::ProductionTail, 1),
            42 => (AANonTerminal::ProductionTail, 4),
            43 => (AANonTerminal::ProductionTail, 3),
            44 => (AANonTerminal::ProductionTail, 3),
            45 => (AANonTerminal::ProductionTail, 2),
            46 => (AANonTerminal::ProductionTail, 3),
            47 => (AANonTerminal::ProductionTail, 2),
            48 => (AANonTerminal::ProductionTail, 2),
            49 => (AANonTerminal::ProductionTail, 1),
            50 => (AANonTerminal::Action, 1),
            51 => (AANonTerminal::Predicate, 1),
            52 => (AANonTerminal::TaggedPrecedence, 2),
            53 => (AANonTerminal::TaggedPrecedence, 2),
            54 => (AANonTerminal::SymbolList, 1),
            55 => (AANonTerminal::SymbolList, 2),
            56 => (AANonTerminal::Symbol, 1),
            57 => (AANonTerminal::Symbol, 1),
            58 => (AANonTerminal::Symbol, 1),
            _ => panic!("Malformed production data table"),
        }
    }

    fn goto_state(lhs: &AANonTerminal, current_state: u32) -> u32 {
        use AANonTerminal::*;
        match current_state {
            0 => match lhs {
                Specification => 1,
                Preamble => 2,
                OInjection => 6,
                Injection => 3,
                InjectionHead => 5,
                _ => panic!(
                    "Malformed goto table: no entry for ({} , {})",
                    lhs, current_state
                ),
            },
            2 => match lhs {
                Definitions => 7,
                OInjection => 9,
                Injection => 3,
                InjectionHead => 5,
                TokenDefinitions => 8,
                _ => panic!(
                    "Malformed goto table: no entry for ({} , {})",
                    lhs, current_state
                ),
            },
            8 => match lhs {
                OInjection => 15,
                Injection => 3,
                InjectionHead => 5,
                TokenDefinitions => 14,
                _ => panic!(
                    "Malformed goto table: no entry for ({} , {})",
                    lhs, current_state
                ),
            },
            9 => match lhs {
                TokenDefinitions => 15,
                _ => panic!(
                    "Malformed goto table: no entry for ({} , {})",
                    lhs, current_state
                ),
            },
            12 => match lhs {
                OInjection => 18,
                Injection => 3,
                InjectionHead => 5,
                _ => panic!(
                    "Malformed goto table: no entry for ({} , {})",
                    lhs, current_state
                ),
            },
            13 => match lhs {
                ProductionRules => 19,
                OInjection => 20,
                Injection => 3,
                InjectionHead => 5,
                _ => panic!(
                    "Malformed goto table: no entry for ({} , {})",
                    lhs, current_state
                ),
            },
            14 => match lhs {
                OInjection => 22,
                Injection => 3,
                InjectionHead => 5,
                PrecedenceDefinitions => 21,
                _ => panic!(
                    "Malformed goto table: no entry for ({} , {})",
                    lhs, current_state
                ),
            },
            15 => match lhs {
                TokenDefinition => 23,
                _ => panic!(
                    "Malformed goto table: no entry for ({} , {})",
                    lhs, current_state
                ),
            },
            17 => match lhs {
                NewTokenName => 24,
                _ => panic!(
                    "Malformed goto table: no entry for ({} , {})",
                    lhs, current_state
                ),
            },
            19 => match lhs {
                ProductionGroup => 26,
                ProductionGroupHead => 27,
                _ => panic!(
                    "Malformed goto table: no entry for ({} , {})",
                    lhs, current_state
                ),
            },
            20 => match lhs {
                ProductionGroup => 29,
                ProductionGroupHead => 27,
                _ => panic!(
                    "Malformed goto table: no entry for ({} , {})",
                    lhs, current_state
                ),
            },
            21 => match lhs {
                OInjection => 30,
                Injection => 3,
                InjectionHead => 5,
                _ => panic!(
                    "Malformed goto table: no entry for ({} , {})",
                    lhs, current_state
                ),
            },
            22 => match lhs {
                SkipDefinition => 31,
                _ => panic!(
                    "Malformed goto table: no entry for ({} , {})",
                    lhs, current_state
                ),
            },
            23 => match lhs {
                OInjection => 33,
                Injection => 3,
                InjectionHead => 5,
                _ => panic!(
                    "Malformed goto table: no entry for ({} , {})",
                    lhs, current_state
                ),
            },
            24 => match lhs {
                Pattern => 34,
                _ => panic!(
                    "Malformed goto table: no entry for ({} , {})",
                    lhs, current_state
                ),
            },
            26 => match lhs {
                OInjection => 37,
                Injection => 3,
                InjectionHead => 5,
                _ => panic!(
                    "Malformed goto table: no entry for ({} , {})",
                    lhs, current_state
                ),
            },
            27 => match lhs {
                ProductionTailList => 38,
                ProductionTail => 39,
                Action => 40,
                Predicate => 41,
                SymbolList => 42,
                Symbol => 45,
                _ => panic!(
                    "Malformed goto table: no entry for ({} , {})",
                    lhs, current_state
                ),
            },
            29 => match lhs {
                OInjection => 50,
                Injection => 3,
                InjectionHead => 5,
                _ => panic!(
                    "Malformed goto table: no entry for ({} , {})",
                    lhs, current_state
                ),
            },
            30 => match lhs {
                PrecedenceDefinition => 51,
                _ => panic!(
                    "Malformed goto table: no entry for ({} , {})",
                    lhs, current_state
                ),
            },
            31 => match lhs {
                OInjection => 55,
                Injection => 3,
                InjectionHead => 5,
                _ => panic!(
                    "Malformed goto table: no entry for ({} , {})",
                    lhs, current_state
                ),
            },
            41 => match lhs {
                Action => 59,
                _ => panic!(
                    "Malformed goto table: no entry for ({} , {})",
                    lhs, current_state
                ),
            },
            42 => match lhs {
                Action => 62,
                Predicate => 60,
                TaggedPrecedence => 61,
                Symbol => 64,
                _ => panic!(
                    "Malformed goto table: no entry for ({} , {})",
                    lhs, current_state
                ),
            },
            51 => match lhs {
                OInjection => 65,
                Injection => 3,
                InjectionHead => 5,
                _ => panic!(
                    "Malformed goto table: no entry for ({} , {})",
                    lhs, current_state
                ),
            },
            52 => match lhs {
                TagList => 66,
                Tag => 67,
                _ => panic!(
                    "Malformed goto table: no entry for ({} , {})",
                    lhs, current_state
                ),
            },
            53 => match lhs {
                TagList => 70,
                Tag => 67,
                _ => panic!(
                    "Malformed goto table: no entry for ({} , {})",
                    lhs, current_state
                ),
            },
            54 => match lhs {
                TagList => 71,
                Tag => 67,
                _ => panic!(
                    "Malformed goto table: no entry for ({} , {})",
                    lhs, current_state
                ),
            },
            58 => match lhs {
                ProductionTail => 72,
                Action => 40,
                Predicate => 41,
                SymbolList => 42,
                Symbol => 45,
                _ => panic!(
                    "Malformed goto table: no entry for ({} , {})",
                    lhs, current_state
                ),
            },
            60 => match lhs {
                Action => 74,
                TaggedPrecedence => 73,
                _ => panic!(
                    "Malformed goto table: no entry for ({} , {})",
                    lhs, current_state
                ),
            },
            61 => match lhs {
                Action => 75,
                _ => panic!(
                    "Malformed goto table: no entry for ({} , {})",
                    lhs, current_state
                ),
            },
            66 => match lhs {
                Tag => 78,
                _ => panic!(
                    "Malformed goto table: no entry for ({} , {})",
                    lhs, current_state
                ),
            },
            70 => match lhs {
                Tag => 78,
                _ => panic!(
                    "Malformed goto table: no entry for ({} , {})",
                    lhs, current_state
                ),
            },
            71 => match lhs {
                Tag => 78,
                _ => panic!(
                    "Malformed goto table: no entry for ({} , {})",
                    lhs, current_state
                ),
            },
            73 => match lhs {
                Action => 79,
                _ => panic!(
                    "Malformed goto table: no entry for ({} , {})",
                    lhs, current_state
                ),
            },
            _ => panic!(
                "Malformed goto table: no entry for ({}, {}).",
                lhs, current_state
            ),
        }
    }

    fn do_semantic_action(
        &mut self,
        aa_production_id: u32,
        aa_rhs: Vec<AAAttributeData>,
        aa_token_stream: &mut lexan::TokenStream<AATerminal>,
    ) -> AAAttributeData {
        let mut aa_lhs = AAAttributeData::default();
        match aa_production_id {
            4 => {
                // injection_head: "%inject" LITERAL
                let file_path = aa_rhs[2 - 1].matched_text().trim_matches('"');
                match File::open(&file_path) {
                    Ok(mut file) => {
                        let mut text = String::new();
                        if let Err(err) = file.read_to_string(&mut text) {
                            self.error(aa_rhs[2 - 1].location(), &format!("Injecting: {}", err));
                        } else if text.len() == 0 {
                            self.error(
                                aa_rhs[2 - 1].location(),
                                &format!("Injected file \"{}\" is empty.", file_path),
                            );
                        } else {
                            aa_token_stream.inject(text, file_path.to_string());
                        }
                    }
                    Err(err) => {
                        self.error(aa_rhs[2 - 1].location(), &format!("Injecting: {}.", err))
                    }
                };
            }
            7 => {
                // preamble: oinjection RUSTCODE oinjection
                let text = aa_rhs[2 - 1].matched_text();
                self.set_preamble(&text[2..text.len() - 2]);
            }
            11 => {
                // token_definition: "%token" new_token_name pattern
                let name = aa_rhs[2 - 1].matched_text();
                let pattern = aa_rhs[3 - 1].matched_text();
                let location = aa_rhs[3 - 1].location();
                if let Err(err) = self.add_token(name, pattern, location) {
                    self.error(location, &err.to_string())
                }
            }
            12 => {
                // new_token_name: IDENT ?( !is_allowable_name($1.matched_text()) ?)
                let name = aa_rhs[1 - 1].matched_text();
                let location = aa_rhs[1 - 1].location();
                self.warning(
                    location,
                    &format!("token name \"{}\" may clash with generated code", name),
                );
                aa_lhs = aa_rhs[1 - 1].clone();
            }
            18 => {
                // skip_definition: "%skip" REGEX
                let skip_rule = aa_rhs[2 - 1].matched_text();
                self.add_skip_rule(skip_rule);
            }
            21 => {
                //  precedence_definition: "%left" tag_list
                let tag_list = aa_rhs[2 - 1].symbol_list();
                self.set_precedence(Associativity::Left, tag_list);
            }
            _ => (),
        }
        aa_lhs
    }
}<|MERGE_RESOLUTION|>--- conflicted
+++ resolved
@@ -3,10 +3,7 @@
 use lalr1plus;
 use lexan;
 
-use crate::{
-    grammar::ParserSpecification,
-    symbols::Associativity,
-};
+use crate::{grammar::ParserSpecification, symbols::Associativity};
 
 #[derive(Debug, Clone, Copy, PartialOrd, Ord, PartialEq, Eq)]
 pub enum AATerminal {
@@ -160,14 +157,10 @@
 
 #[derive(Debug, Clone)]
 pub enum AttributeData {
-<<<<<<< HEAD
     Token(lexan::Token<AATerminal>),
     SyntaxError(lexan::Token<AATerminal>, Vec<AATerminal>),
     LexicalError(lexan::Error<AATerminal>),
-=======
-    Token(String, lexan::Location),
     SymbolList(Vec<String>),
->>>>>>> 22f51bfd
     Default,
 }
 
@@ -186,7 +179,7 @@
                 lexan::Error::UnexpectedText(text, _) => text,
                 lexan::Error::AmbiguousMatches(_, text, _) => text,
                 lexan::Error::AdvancedWhenEmpty(_) => "",
-            }
+            },
             _ => panic!("Wrong attribute variant."),
         }
     }
@@ -199,8 +192,8 @@
                 lexan::Error::UnexpectedText(_, location) => location,
                 lexan::Error::AmbiguousMatches(_, _, location) => location,
                 lexan::Error::AdvancedWhenEmpty(location) => location,
-            }
-             _ => panic!("Wrong attribute variant."),
+            },
+            _ => panic!("Wrong attribute variant."),
         }
     }
 
@@ -222,7 +215,9 @@
     fn from(error: lalr1plus::Error<AATerminal>) -> Self {
         match error {
             lalr1plus::Error::LexicalError(error) => AttributeData::LexicalError(error),
-            lalr1plus::Error::SyntaxError(token, expected) => AttributeData::SyntaxError(token, expected),
+            lalr1plus::Error::SyntaxError(token, expected) => {
+                AttributeData::SyntaxError(token, expected)
+            }
         }
     }
 }
